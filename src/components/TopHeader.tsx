--- conflicted
+++ resolved
@@ -28,13 +28,8 @@
 >
           {/* Logo - aligned with left sidebar */}
           <div className="flex-shrink-0">
-<<<<<<< HEAD
-            <a href="/" className="flex items-center gap-2 items-centerr">
-              <span className="text-lg hidden sm:inline">OrientVentus</span>
-=======
             <a href="/" className="flex items-center gap-2">
               <span className="text-base font-semibold sm:text-lg">OrientVentus</span>
->>>>>>> 931d7049
             </a>
           </div>
 
