--- conflicted
+++ resolved
@@ -7,11 +7,7 @@
 import { Checkbox } from "./ui/checkbox";
 import { toast } from "sonner";
 import { TipTapContent } from "./TipTapContent";
-<<<<<<< HEAD
 import { cn } from "./ui/utils";
-=======
-import { ZoomableImage } from "./ZoomableImage";
->>>>>>> 8be5a17a
 import {
   clearCommentReaction,
   clearPostReaction,
